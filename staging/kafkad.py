"""
Daemon to run continuously, receiving Kafka messages about files that have been staged.

Updates the 'staging_jobs' and 'files' tables in the database, and pushes a notification to ASVO
when all files in a job have been staged.

To test with manually generated Kafka messages, eg:

>>> from kafka import KafkaProducer
>>> import json
>>> p = KafkaProducer(bootstrap_servers=['scoutam.pawsey.org.au:9092'], value_serializer=lambda v: json.dumps(v).encode('utf-8'))
>>> p.send('mwa', {'Filename':'gibber'})
>>> p.send('mwa', {'Filename':'foo'})

To view messages, do:

from kafka import KafkaConsumer
c = KafkaConsumer('mwa', bootstrap_servers=['scoutam.pawsey.org.au:9092'], auto_offset_reset='earliest', enable_auto_commit=False, group_id='mwa_staging')
c.topics()

From Harrison:
I’ve setup rclone as the ubuntu user and added the test vm as a remote called test. Just type rclone and it gives you the help menu for how to use it, it’s got a really nice CLI

Examples:
rclone ls test: - list all buckets and files
rclone mkdir test:12345 - create a bucket called 12345 in the test remote
rclone copy test.txt test:12345 - copy test.txt to the bucket created above

and

Sample Kafka messages:
{"Inode":45871,"Filename":"nfs/file1","RequestTime":"2022-02-04 03:01:38 +0000 GMT","CompleteTime":"2022-02-04 03:02:32 +0000 GMT","Error":""}
{"Inode":45871,"Filename":"nfs/file1","RequestTime":"2022-02-04 03:00:38 +0000 GMT","CompleteTime":"2022-02-04 03:00:53 +0000 GMT","Error":"unable to stage file, no valid copies"}

An empty error string indicates no error on the stage.
"""

import os
import json
import datetime
from datetime import timezone
import glob
import logging
from logging import handlers
import ssl
import subprocess
import threading
import time
import traceback
import urllib3
from urllib3.exceptions import InsecureRequestWarning

import psycopg
import requests
from requests.auth import AuthBase
from kafka import errors, KafkaConsumer


class KafkadConfig():
    """Config class, used to load configuration data from environment variables.
    """
    def __init__(self):
        self.KAFKA_TOPIC = os.getenv('KAFKA_TOPIC')
        self.KAFKA_SERVER = os.getenv('KAFKA_SERVER')
        self.KAFKA_USER = os.getenv('KAFKA_USER')
        self.KAFKA_PASSWORD = os.getenv('KAFKA_PASSWORD')

        self.SCOUT_LOGIN_URL = os.getenv('SCOUT_LOGIN_URL')
        self.SCOUT_API_USER = os.getenv('SCOUT_API_USER')
        self.SCOUT_API_PASSWORD = os.getenv('SCOUT_API_PASSWORD')
        self.SCOUT_QUERY_URL = os.getenv('SCOUT_QUERY_URL')
        self.SCOUT_STAGE_URL = os.getenv('SCOUT_STAGE_URL')

        self.STAGING_LOGDIR = os.getenv('STAGING_LOGDIR', '/tmp')
        self.REPORT_EXPIREDAYS = os.getenv('REPORT_EXPIREDAYS', 30)

        self.DBUSER = os.getenv('DBUSER')
        self.DBPASSWORD = os.getenv('DBPASSWORD')
        self.DBHOST = os.getenv('DBHOST')
        self.DBNAME = os.getenv('DBNAME')

        self.RESULT_USERNAME = os.getenv('RESULT_USERNAME')
        self.RESULT_PASSWORD = os.getenv('RESULT_PASSWORD')

        self.FILE_RESTAGE_INTERVAL = int(os.getenv('FILE_RESTAGE_INTERVAL', '21600'))   # Repeat file staging request if a job isn't complete.
        self.JOB_EXPIRY_TIME = int(os.getenv('JOB_EXPIRY_TIME', '172800'))


config = KafkadConfig()

LOGLEVEL_LOGFILE = logging.DEBUG   # All messages will be sent to the log file
LOGLEVEL_CONSOLE = logging.INFO    # INFO and above will be printed to STDOUT as well as the logfile
LOGFILE = os.path.join(config.STAGING_LOGDIR, "kafkad.log")

LOGGER = logging.getLogger('kafkad')
LOGGER.setLevel(logging.DEBUG)     # Overridden by the log levels in the file and console handler, if they are less permissive

fh = handlers.RotatingFileHandler(LOGFILE, maxBytes=100000000, backupCount=5)  # 100 Mb per file, max of five old log files
fh.setLevel(LOGLEVEL_LOGFILE)
fh.setFormatter(logging.Formatter(fmt='[%(asctime)s %(levelname)s] %(message)s'))
LOGGER.addHandler(fh)

ch = logging.StreamHandler()
ch.setLevel(LOGLEVEL_CONSOLE)
ch.setFormatter(logging.Formatter(fmt='[%(asctime)s %(levelname)s] %(message)s'))
LOGGER.addHandler(ch)

# noinspection PyUnresolvedReferences
requests.packages.urllib3.disable_warnings(category=InsecureRequestWarning)

CHECK_INTERVAL = 60        # Check all job status details once every minute.
RETRY_INTERVAL = 600       # Re-try notifying ASVO about completed jobs every 10 minutes until we succeed

# All jobs that haven't been notified as finished, that have at least one 'ready' file
COMPLETION_QUERY = """
SELECT files.job_id, count(*), staging_jobs.total_files, staging_jobs.completed,
       staging_jobs.notify_url
FROM files JOIN staging_jobs USING(job_id)
WHERE (ready or error) 
GROUP BY (files.job_id, staging_jobs.total_files, staging_jobs.completed,
       staging_jobs.notify_url)
"""

# Most recent 'readytime' for this given filename, that is NOT from the given job ID.
ALREADY_DONE_QUERY = """
SELECT readytime 
FROM files 
WHERE (filename = %s) AND (job_id <> %s) AND ready 
ORDER BY readytime DESC LIMIT 1
"""

# Update the kafka_heartbeat table with the current status
UPDATE_HEARTBEAT_QUERY = """
UPDATE kafkad_heartbeat 
SET update_time = now(), 
    kafka_alive = %s,
    last_message = %s
WHERE true
"""


# When the most recent valid Kafka file status message was processed
LAST_KAFKA_MESSAGE = datetime.datetime.utcnow()

SCOUT_API_TOKEN = ''

# Job return codes:

JOB_SUCCESS = 0                # All files staged successfully
JOB_FILE_ERRORS = 5            # All files either ready, or had errors from Kafka
JOB_TIMEOUT = 10               # Timeout waiting for all files to stage - comment field will contain number of staged and outstanding files
JOB_FILE_LOOKUP_FAILED = 100   # Failed to look up files associated with the given observation (eg failure in metadata/data_files web service call)
JOB_NO_FILES = 101             # No files to stage
JOB_SCOUT_CALL_FAILED = 102    # Failure in call to Scout API to stage files
JOB_CREATION_EXCEPTION = 199   # An exception occurred while creating the job. Comment field will contain exception traceback


class ScoutAuth(AuthBase):
    """Attaches the 'Authorization: Bearer $TOKEN' header to the request, for authenticating Scout API
       requests, in calls to the requests module.
    """
    def __init__(self, token):
        """
        Store the API token

        :param token: token string from Scout's /v1/security/login endpoint
        """
        self.token = token

    def __call__(self, r):
        """
        Modify the request by adding the Scout token to the header

        :param r: request object
        :return: modified request object
        """
        r.headers['Authorization'] = 'Bearer %s' % self.token
        return r


def get_scout_token(refresh: bool = False):
    """
    Pass the Scout username/password to the SCOUT_LOGIN_URL, and return a token to use for
    subsequent queries.

    :param refresh: boolean, if True, the cached value of the token won't be used.
    :return: token string
    """
    global SCOUT_API_TOKEN
    if SCOUT_API_TOKEN and (not refresh):
        return SCOUT_API_TOKEN
    else:
        data = {'acct':config.SCOUT_API_USER,
                'pass':config.SCOUT_API_PASSWORD}
        result = requests.post(config.SCOUT_LOGIN_URL, json=data, verify=False)
        if result.status_code == 200:
            SCOUT_API_TOKEN = result.json()['response']
            return SCOUT_API_TOKEN


def send_result(notify_url,
                job_id,
                return_code=0,
                total_files=0,
                ready_files=0,
                error_files=0,
                comment=''):
    """
    Call the given URL to report the success or failure of a job, passing a JobResult structure

    :param notify_url: URL to send job result to
    :param job_id: Integer job ID
    :param return_code: Integer return code, eg JOB_SUCCESS=0
    :param total_files: Total number of files in job
    :param ready_files: Number of files successfully staged
    :param error_files: Number of files where Kafka returned an error
    :param comment: Human readable string (eg error messages)
    :return:
    """
    data = {'job_id':job_id,
            'return_code':return_code,
            'total_files':total_files,
            'ready_files':ready_files,
            'error_files':error_files,
            'comment':comment}
    try:
        LOGGER.info("Sending result for job %d to URL %s as user %s" % (job_id, notify_url, config.RESULT_USERNAME))
        result = requests.post(notify_url, json=data, auth=(config.RESULT_USERNAME, config.RESULT_PASSWORD), verify=False)
    except requests.Timeout:
        LOGGER.error('Timout for job %d calling notify_url: %s' % (job_id, notify_url))
        return None
    except ConnectionRefusedError:
        LOGGER.error('Connection refused for job %d calling notify_url %s' % (job_id, notify_url))
        return
    except urllib3.exceptions.NewConnectionError:
        LOGGER.error('"urllib3.exceptions.NewConnectionError" exception for job %d calling notify_url %s' % (job_id, notify_url))
        return
    except urllib3.exceptions.MaxRetryError:
        LOGGER.error('"urllib3.exceptions.MaxRetryError" exception for job %d calling notify_url %s' % (job_id, notify_url))
        return
    except requests.exceptions.ConnectionError:
        LOGGER.error('"requests.exceptions.ConnectionError" exception for job %d calling notify_url %s' % (job_id, notify_url))
        return
    except:
        LOGGER.error('Exception for job %d calling notify_url %s: %s' % (job_id, notify_url, traceback.format_exc()))
        return

    if result.status_code != 200:
        LOGGER.error('Error %d returned for job %d when calling notify_url: %s' % (result.status_code, job_id, result.text))
    else:
        return True


def process_message(msg, db):
    """
    Handle a single message from Kafka, when a new file has been staged. Here msg.value has already
    been de-serialised, so it's a Python dictionary, with contents TBD.

    For development, msg.value['Filename'] will contain the path+filename of the file that has
    just been staged, and msg.value['Error'] will be an empty string if the file was staged with
    no errors, or an error message if the file could not be staged. For example:

    {"Inode":45871,
     "Filename":"nfs/file1",
     "RequestTime":"2022-02-04 03:01:38 +0000 GMT",
     "CompleteTime":"2022-02-04 03:02:32 +0000 GMT",
     "Error":""}

    or

    {"Inode":45871,
     "Filename":"nfs/file1",
     "RequestTime":"2022-02-04 03:00:38 +0000 GMT",
     "CompleteTime":"2022-02-04 03:00:53 +0000 GMT",
     "Error":"unable to stage file, no valid copies"}

    :param msg: Named Tuple from Kafka, with attributes 'topic', 'partition', 'offset', 'key' and 'value'
    :param db: Database connection object
    :return: Number of rows updated in the files table
    """
    filename = msg.value.get('Filename', None)
    errors = msg.value.get('Error', '')
    if not filename:
        LOGGER.error("Invalid Kafka message, no 'Filename': %s" % msg.value)
        return '', 0, ''

    if not errors:
        # If a file (in another job) was already 'ready', don't change the readytime value
        query = "UPDATE files SET ready=true, error=false, readytime=now() WHERE filename=%s and not ready"
        with db.transaction():
            with db.cursor() as curs:
                curs.execute(query, (filename,))
                return filename, curs.rowcount, errors
    else:
        # If a file (in another job) was already 'error', don't change the readytime value
        query = "UPDATE files SET error=true, ready=false, readytime=now() WHERE filename=%s and not error"
        with db.transaction():
            with db.cursor() as curs:
                curs.execute(query, (filename,))
                return filename, curs.rowcount, errors


def is_file_ready(filename):
    """
    Ask the Scout API for the status of this file, and return True if 'offlineblocks' is not equal to 0.

    :param filename: File name to query
    :return bool: True if the file is staged and ready.
    """
    result = requests.get(config.SCOUT_QUERY_URL, params={'path':filename}, auth=ScoutAuth(get_scout_token()), verify=False)
    if result.status_code == 403:
        result = requests.get(config.SCOUT_QUERY_URL, params={'path': filename}, auth=ScoutAuth(get_scout_token(refresh=False)), verify=False)
    resdict = result.json()
    offlineblocks = resdict.get('offlineblocks', None)
    if offlineblocks is None:
        LOGGER.error("Unexpected status return from Scout API for file %s: %s" % (filename, resdict))
        return None
    else:
        LOGGER.debug('Got status for file %s: Ready=%s' % (filename, int(offlineblocks) == 0))
        return int(offlineblocks) == 0


def HandleMessages(consumer):
    """
    Runs forever, processing Kafka messages one by one. Exits if there's an exception
    in the message handling code.

    :return:
    """
    global LAST_KAFKA_MESSAGE
    msgdb = psycopg.connect("user=%s password=%s host=%s dbname=%s" % (config.DBUSER, config.DBPASSWORD, config.DBHOST, config.DBNAME))
    for msg in consumer:
        try:
            filename, rowcount, processing_errors = process_message(msg, msgdb)
            if rowcount:
                if processing_errors:
                    LOGGER.warning('File %s error: %s. Updated %d rows in files table' % (filename, processing_errors, rowcount))
                else:
                    LOGGER.info('File %s staged, updated %d rows in files table' % (filename, rowcount))
                LAST_KAFKA_MESSAGE = datetime.datetime.utcnow()
            else:
                pass
        except:
            LOGGER.error(traceback.format_exc())
            LOGGER.error('Exiting!')
            return
        else:
            try:
                consumer.commit()   # Tell the Kafka server we've processed that message, so we don't see it again.
            except errors.CommitFailedError:
                LOGGER.error(traceback.format_exc())
                LOGGER.error('Continuing.')


def job_failed(curs, job_id, total_files):
    """
    Write a file to STAGING_LOGDIR/failed/ with the name '<job_id>.txt' containing a list of all files that weren't
    transferred before the job timed out, and a list of all files with errors.

    :param curs: Psycopg database cursor object
    :param job_id: Integer job ID
    :param total_files: Number of files in the job, in total
    :return: True if the write succeeded, False otherwise.
    """
    LOGGER.debug('Called job_failed for job %d' % job_id)
    outdir = os.path.join(config.STAGING_LOGDIR, 'failed')
    if not os.path.isdir(outdir):    # Failed job directory doesn't exist
        LOGGER.error('Failed jobs directory %s does not exist, not writing report for job %d.' % (outdir, job_id))
        return False

    out_filename = os.path.join(outdir, '%d.txt' % job_id)
    if os.path.exists(out_filename):   # File already exists
        LOGGER.error('Job report %s already exists, not re-writing it.')
        return False

    # Clear out old job report files:
    flist = glob.glob(os.path.join(outdir, '*.txt'))
    flist.sort()
    # TODO - check that job IDs always increment!
    deletelist = flist[:-100]  # Never expire the most recent 100 files (assuming job IDs get larger over time)
    for fname in deletelist:
        age = time.time() - os.stat(fname).st_mtime
        if age > float(config.REPORT_EXPIREDAYS) * 86400:
            os.remove(fname)
            LOGGER.info('Deleted old failed job report: %s' % fname)

    curs.execute('SELECT filename from files where job_id=%s and not ready', (job_id,))
    not_ready_files = curs.fetchall()

    curs.execute('SELECT filename from files where job_id=%s and error', (job_id,))
    error_files = curs.fetchall()

    f = open(out_filename, 'w')
    msg = 'Job failure report for job %d: Out of a total of %d files, %d had errors and %d failed to transfer.'
    LOGGER.info(msg % (job_id, total_files, len(error_files), len(not_ready_files)))
    f.write(msg % (job_id, total_files, len(error_files), len(not_ready_files)))
    f.write('\n\n')

    if error_files:
        f.write('Files with errors:\n')
        for row in error_files:
            f.write('  ' + row[0] + '\n')
        f.write('\n')

    if not_ready_files:
        f.write('Files that failed to transfer:\n')
        for row in not_ready_files:
            f.write('  ' + row[0] + '\n')
        f.write('\n')

    f.close()
    return True


def notify_and_delete_job(db, job_id, force_delete=False):
    """
    Call the notify_url, and if that call is successful, delete the job and return True.

    If unsuccessful, return False.

    :param db:  Psycopg database object
    :param job_id: integer job ID
    :param force_delete: If True, delete the job even if the notify_url call failed
    :return:
    """
    with db.cursor() as curs:
        try:
            curs.execute('SELECT count(*) from files where job_id=%s and ready', (job_id,))
            ready_files = curs.fetchall()[0][0]

            curs.execute('SELECT count(*) from files where job_id=%s and error', (job_id,))
            error_files = curs.fetchall()[0][0]

            curs.execute('SELECT total_files, notify_url from staging_jobs where job_id=%s', (job_id,))
            total_files, notify_url = curs.fetchall()[0]
        except:
            LOGGER.error('Exception getting file counts - maybe the job was deleted: %s' % traceback.format_exc())
            return False

        if total_files == ready_files:
            return_code = JOB_SUCCESS
            comment = 'All %d files staged successfully' % total_files
            LOGGER.info('Notify call for job %d: All %d files staged succesfully' % (job_id, total_files))
        elif total_files == (ready_files + error_files):
            return_code = JOB_FILE_ERRORS
            comment = 'Out of %d files in total, %d were staged successfully, but %d files had errors' % (total_files,
                                                                                                          ready_files,
                                                                                                          error_files)
            LOGGER.info('Notify call for job %d: Out of %d files, %d were staged, but %d files had errors' % (job_id,
                                                                                                              total_files,
                                                                                                              ready_files,
                                                                                                              error_files))
        else:
            return_code = JOB_TIMEOUT
            comment = 'Job timed out after %d seconds. Out of %d files in total, %d staged successfully, and %d files had errors' % (config.JOB_EXPIRY_TIME,
                                                                                                                                     total_files,
                                                                                                                                     ready_files,
                                                                                                                                     error_files)
            LOGGER.info('Notify call for job %d: Job timed out after %d seconds. Out of %d files, %d were staged, but %d files had errors' % (job_id,
                                                                                                                                              config.JOB_EXPIRY_TIME,
                                                                                                                                              total_files,
                                                                                                                                              ready_files,
                                                                                                                                              error_files))

        ok = send_result(notify_url,
                         job_id,
                         return_code=return_code,
                         total_files=total_files,
                         ready_files=ready_files,
                         error_files=error_files,
                         comment=comment)
        if ok:
            LOGGER.info('Job %d notified.' % job_id)
        else:
            LOGGER.error('Job %d failed to notify.' % job_id)
            if not force_delete:
                return False

        if return_code != JOB_SUCCESS:   # Create a file in the failed jobs directory, listing the files that failed:
            job_failed(curs=curs, job_id=job_id, total_files=total_files)

        try:
            curs.execute("DELETE FROM files WHERE job_id = %s", (job_id,))
            curs.execute("DELETE FROM staging_jobs WHERE job_id = %s", (job_id,))
            LOGGER.info('Job %d DELETED.' % job_id)
            return True
        except:
            LOGGER.error('Exception when deleting job %d: %s' % (job_id, traceback.format_exc()))
            return False


def restage_job(curs, job_id):
    """
    Ask Scout to stage all the files in this job, in case the original staging request was lost.

    :param curs:   Psycopg cursor object
    :param job_id: integer job ID
    :return: True if Scout API called successfully.
    """
    pathlist = []
    try:
        curs.execute('SELECT filename from files where job_id=%s and not (ready or error)', (job_id,))
        rows = curs.fetchall()
        for row in rows:
            pathlist.append(row[0])

        ok = True
        status_code, result_text = 0, ''
        # Split filenames into groups of 10000, to avoid a request size > 4 MB
        for fgroup in range(1 + int(len(pathlist)) // 10000):
            grouplist = pathlist[fgroup * 10000:fgroup * 10000 + 10000]
            data = {'path': grouplist, 'copy': 0, 'inode': [], 'key': str(job_id), 'topic': config.KAFKA_TOPIC}
            result = requests.put(config.SCOUT_STAGE_URL,
                                  json=data,
                                  auth=ScoutAuth(get_scout_token()),
                                  verify=False)
            if result.status_code == 403:
                result = requests.put(config.SCOUT_STAGE_URL,
                                      json=data,
                                      auth=ScoutAuth(get_scout_token(refresh=True)),
                                      verify=False)
            status_code, result_text = result.status_code, result.text
            LOGGER.debug('Got result for staging call %d for job %d from Scout API batchstage call: %d:%s' % (fgroup + 1, job_id, status_code, result_text))

            if status_code != 200:  # Error requesting files to be staged
                LOGGER.error('Got result code of %d from Scout re-stage request: %s' % (result.status_code, result.text))
                ok = False

        if ok:  # All files requested to be staged
            return True
        else:
            LOGGER.error('Got result code of %d from Scout re-stage request: %s' % (status_code, result_text))
            return False
    except (ssl.SSLEOFError, urllib3.exceptions.MaxRetryError, requests.exceptions.SSLError):  # Scout server not available
        LOGGER.error('Scout server not responding to %s in restage_job' % config.SCOUT_STAGE_URL)
        return False
    except:
        LOGGER.error('Exception when re-staging files for job %d: %s' % (job_id, traceback.format_exc()))
        return False


def MonitorJobs(consumer):
    """
    Runs continously, keeping track of job progress, and notifying ASVO as jobs are completed, or
    as they time out before completion.

    Does not return.
    :return:
    """
    notify_attempts = {}    # Dict with job_id as the key, and unix timestamp as the value for the last attempt
    restage_attempts = {}   # Dict with job_id as the key, and unix timestamp for the last time a 're-stage files' call
                            # was made as the value
    mondb = psycopg.connect("user=%s password=%s host=%s dbname=%s" % (config.DBUSER, config.DBPASSWORD, config.DBHOST, config.DBNAME))
    LOGGER.info('Starting MonitorJobs thread.')
    while True:
        with mondb.transaction():
            with mondb.cursor() as curs:
                curs.execute(COMPLETION_QUERY)
                rows = curs.fetchall()

                LOGGER.debug('Checking to see if jobs are complete')
                # Loop over all jobs that haven't been notified as finished, that have at least one 'ready' or 'error' file
                for job_id, num_files, total_files, completed, notify_url in rows:
                    LOGGER.debug('Check completion on job %d' % job_id)
                    if completed:   # Already marked as complete, but ASVO hasn't been successfully notified:
                        if ((time.time() - notify_attempts.get(job_id, 0)) > RETRY_INTERVAL):
                            ok = notify_and_delete_job(db=mondb, job_id=job_id)
                            if ok:
                                if job_id in notify_attempts:
                                    del notify_attempts[job_id]
                                if job_id in restage_attempts:
                                    del restage_attempts[job_id]
                            else:
                                notify_attempts[job_id] = time.time()
                                mondb.rollback()
                    else:
                        if (num_files == total_files):  # If all the files are either 'ready' or 'error', mark it as complete
                            LOGGER.info('    job %d marked as complete.' % job_id)
                            curs.execute('UPDATE staging_jobs SET completed=true WHERE job_id=%s', (job_id,))
                            if ((time.time() - notify_attempts.get(job_id, 0)) > RETRY_INTERVAL):
                                ok = notify_and_delete_job(db=mondb, job_id=job_id)
                                if ok:
                                    if job_id in notify_attempts:
                                        del notify_attempts[job_id]
                                    if job_id in restage_attempts:
                                        del restage_attempts[job_id]
                                else:
                                    notify_attempts[job_id] = time.time()
<<<<<<< HEAD
                                    mondb.rollback()
=======
                        else:
                            LOGGER.info('    job %d has num_files=%d, total_files=%d, completed=%s' % (job_id, num_files, total_files, completed))
>>>>>>> 93afa2a8

                    LOGGER.debug('Check to see if any jobs need re-staging, or have timed out while waiting for completion')
                # Loop over all uncompleted jobs, to see if any need re-staging, or have timed and the client should be notified about the error
                curs.execute("SELECT job_id, created, notify_url, completed FROM staging_jobs")
                rows = curs.fetchall()
                for job_id, created, notify_url, completed in rows:
                    LOGGER.debug('Checking job %d' % job_id)
                    job_age = (datetime.datetime.now(timezone.utc) - created).total_seconds()
                    last_stage = min((time.time() - restage_attempts.get(job_id, 0)), job_age)
                    if completed:
                        LOGGER.debug("Completed Job %d is %d seconds old, and was last staged %d seconds ago." % (job_id,
                                                                                                                  job_age,
                                                                                                                  last_stage))
                    else:
                        LOGGER.debug('Incomplete Job %d is %d seconds old, and was last staged %d seconds ago.' % (job_id,
                                                                                                                   job_age,
                                                                                                                   last_stage))
                    if job_age > config.JOB_EXPIRY_TIME:
                        ok = notify_and_delete_job(db=mondb, job_id=job_id, force_delete=True)
                        LOGGER.debug('Returned from deleting job %d.' % job_id)
                        if ok:
                            LOGGER.debug('ok is True')
                            if job_id in notify_attempts:
                                LOGGER.debug('job_id %d is in notify_attempts' % job_id)
                                del notify_attempts[job_id]
                                LOGGER.debug('del notify_attempts[job_id] succeeded')
                            else:
                                LOGGER.debug('job_id %d is not in notify_attempts' % job_id)

                            if job_id in restage_attempts:
                                LOGGER.debug('job_id %d is in restage_attempts' % job_id)
                                del restage_attempts[job_id]
                                LOGGER.debug('del restage_attempts[job_id] succeeded')
                            else:
                                LOGGER.debug('job_id %d is not in restage_attempts' % job_id)
                        else:
                            LOGGER.debug('ok is False')
                            notify_attempts[job_id] = time.time()
                        LOGGER.debug('Job %d expired' % job_id)
                    elif (not completed) and (last_stage > config.FILE_RESTAGE_INTERVAL):
                        LOGGER.info('Restaging job %d' % job_id)
                        ok = restage_job(curs=curs, job_id=job_id)
                        if ok:
                            restage_attempts[job_id] = time.time()
                            LOGGER.info('Restaging job %d succeeded' % job_id)
                        else:
                            LOGGER.info('Restaging job %d failed' % job_id)

                LOGGER.debug('Check to see if the Kafka daemon is still talking to us')
                try:
                    consumer.topics()   # Make sure the remote end responds
                    connection_alive = True
                except errors.KafkaError:
                    connection_alive = False
                LOGGER.debug('Updating heartbeat table')
                curs.execute(UPDATE_HEARTBEAT_QUERY, (connection_alive, LAST_KAFKA_MESSAGE))

                LOGGER.debug('Sleeping')
                time.sleep(CHECK_INTERVAL)  # Check job status at regular intervals


if __name__ == '__main__':
    hostname = subprocess.check_output(args=['hostname'], shell=False).decode('utf8').strip()
    LOGGER.info('Starting kafkad main thread.')
    while True:
        try:
            ssl_settings = ssl.SSLContext(ssl.PROTOCOL_TLS)
            ssl_settings.verify_mode = ssl.CERT_NONE

            consumer = KafkaConsumer(config.KAFKA_TOPIC,
                                     bootstrap_servers=[config.KAFKA_SERVER],
                                     auto_offset_reset='earliest',
                                     enable_auto_commit=False,
                                     client_id=hostname,
                                     group_id='mwagroup',
                                     sasl_mechanism='SCRAM-SHA-256',
                                     sasl_plain_username=config.KAFKA_USER,
                                     sasl_plain_password=config.KAFKA_PASSWORD,
                                     security_protocol='SASL_SSL',
                                     ssl_context=ssl_settings,
                                     value_deserializer=lambda x: json.loads(x.decode('utf-8')))
            LOGGER.info('Connected to Kafka server.')
            # Start the thread that monitors job state and sends completion notifications as necessary
            jobthread = threading.Thread(target=MonitorJobs, name='MonitorJobs', args=(consumer,))
            jobthread.daemon = True  # Stop this thread when the main program exits.
            jobthread.start()

            # Start processing Kafka messages
            HandleMessages(consumer)  # Never exits.
        except errors.NoBrokersAvailable as e:
            LOGGER.error('Unable to connect to Kafka server.')
            LOGGER.error(e)

        LOGGER.info('Sleeping for 5 minutes, waiting for the Kafka server to come back.')
        time.sleep(300)<|MERGE_RESOLUTION|>--- conflicted
+++ resolved
@@ -586,14 +586,12 @@
                                         del restage_attempts[job_id]
                                 else:
                                     notify_attempts[job_id] = time.time()
-<<<<<<< HEAD
                                     mondb.rollback()
-=======
                         else:
                             LOGGER.info('    job %d has num_files=%d, total_files=%d, completed=%s' % (job_id, num_files, total_files, completed))
->>>>>>> 93afa2a8
-
-                    LOGGER.debug('Check to see if any jobs need re-staging, or have timed out while waiting for completion')
+
+
+                LOGGER.debug('Check to see if any jobs need re-staging, or have timed out while waiting for completion')
                 # Loop over all uncompleted jobs, to see if any need re-staging, or have timed and the client should be notified about the error
                 curs.execute("SELECT job_id, created, notify_url, completed FROM staging_jobs")
                 rows = curs.fetchall()
